--- conflicted
+++ resolved
@@ -25,11 +25,7 @@
     "lint": "tslint --project tsconfig.lint.json",
     "lint:fix": "tslint --project tsconfig.lint.json --fix",
     "test": "jest --color",
-<<<<<<< HEAD
-    "test:coverage": "jest --coverage --color --watchAll=false",
-=======
     "test:ci": "jest --coverage --color --watchAll=false",
->>>>>>> 1915c875
     "test:watch": "jest --watchAll --color",
     "publish:next": "bin/publish",
     "publish:public": "bin/publish public"
