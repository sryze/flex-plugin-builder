language: node_js

node_js:
  - '10'

before_install:
  - sudo apt-get update
  - sudo apt-get install -y libsecret-1-dev

before_script:
  - npm install

script:
  - npm run lint
  - CI= npm run test:ci

after_success:
  - codecov --token="$CODECOV_TOKEN"

branches:
  except:
  - /^v\d+\.\d+\.\d+$/
  only:
  - master
<<<<<<< HEAD
  - dev
  - main
  - next
=======
  - main
  - dev
>>>>>>> 91164d81
<|MERGE_RESOLUTION|>--- conflicted
+++ resolved
@@ -22,11 +22,7 @@
   - /^v\d+\.\d+\.\d+$/
   only:
   - master
-<<<<<<< HEAD
+  - main
   - dev
   - main
-  - next
-=======
-  - main
-  - dev
->>>>>>> 91164d81
+  - next