--- conflicted
+++ resolved
@@ -12,11 +12,7 @@
 
 script:
   - npm run lint
-<<<<<<< HEAD
-  - CI= npm run test:coverage
-=======
   - CI= npm run test:ci
->>>>>>> 1915c875
 
 after_success:
   - codecov --token="$CODECOV_TOKEN"
