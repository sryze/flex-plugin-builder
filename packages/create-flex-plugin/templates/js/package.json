--- conflicted
+++ resolved
@@ -22,13 +22,9 @@
     "flex-plugin": "{{flexPluginVersion}}",
     "flex-plugin-scripts": "{{pluginScriptsVersion}}",
     "react": "16.5.2",
-<<<<<<< HEAD
-    "react-dom": "16.5.2"
-=======
     "react-dom": "16.5.2",
     "react-emotion": "9.2.6",
     "react-scripts": "3.4.1"
->>>>>>> df38a587
   },
   "devDependencies": {
     "@twilio/flex-ui": "{{flexSdkVersion}}",
