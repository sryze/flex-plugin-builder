--- conflicted
+++ resolved
@@ -48,11 +48,7 @@
     "url": "https://github.com/twilio/flex-plugin-builder/issues"
   },
   "devDependencies": {
-<<<<<<< HEAD
-    "@twilio/flex-ui": "1.3.1",
-=======
     "@twilio/flex-ui": "1.3.3",
->>>>>>> 4939be45
     "flex-plugin": "^1.1.1"
   },
   "gitHead": "ca02b3d214e6dfa4277b6b69cbbb178783004edf"
