{
  "name": "create-flex-plugin",
  "version": "3.4.1-beta.0",
  "description": "Toolkit to create a new Twilio Flex plugin",
  "keywords": [
    "flex",
    "plugin",
    "twilio"
  ],
  "homepage": "https://github.com/twilio/flex-plugin-builder",
  "bugs": {
    "url": "https://github.com/twilio/flex-plugin-builder/issues"
  },
  "repository": {
    "type": "git",
    "url": "git+https://github.com/twilio/flex-plugin-builder.git"
  },
  "license": "MIT",
  "author": "Kousha Talebian <ktalebian@twilio.com>",
  "files": [
    "bin",
    "dist",
    "templates"
  ],
  "main": "dist/index.js",
  "types": "dist/index.d.ts",
  "bin": {
    "create-flex-plugin": "bin/create-flex-plugin"
  },
  "directories": {
    "lib": "src",
    "bin": "bin",
    "test": "__tests__"
  },
  "scripts": {
    "prebuild": "rm -rf dist",
    "build": "tsc",
    "test": "cd ../.. && jest packages/create-flex-plugin --color",
    "test:watch": "cd ../.. && jest packages/create-flex-plugin --watch --color"
  },
  "dependencies": {
    "axios": "^0.18.0",
    "chalk": "^2.4.1",
    "copy-template-dir": "^1.4.0",
    "esm": "3.2.22",
    "execa": "^1.0.0",
    "flex-dev-utils": "^3.4.1-beta.0",
    "lodash": "^4.17.11",
    "log-symbols": "^3.0.0",
    "mkdirp": "^0.5.1",
    "path": "^0.12.7",
    "tmp": "^0.1.0",
    "ts-node": "^8.1.0",
    "wrap-ansi": "^4.0.0",
    "yargs": "^13.2.2"
  },
  "devDependencies": {
    "@twilio/flex-ui": "^1.11.2",
    "@types/execa": "^0.9.0",
    "@types/lodash": "^4.14.123",
    "@types/mkdirp": "^0.5.2",
    "@types/rimraf": "^2.0.2",
    "@types/tmp": "^0.1.0",
    "@types/yargs": "^13.0.0",
    "axios-mock-adapter": "^1.16.0",
    "craco-config-flex-plugin": "^3.3.0-beta.0",
    "flex-plugin": "^3.3.0-beta.0",
<<<<<<< HEAD
    "flex-plugin-scripts": "^3.4.0-beta.0",
    "rimraf": "^2.6.3"
=======
    "flex-plugin-scripts": "^3.4.1-beta.0",
    "rimraf": "^2.6.3",
    "typescript": "^3.0.3"
>>>>>>> 4f38db13
  },
  "gitHead": "ca02b3d214e6dfa4277b6b69cbbb178783004edf"
}<|MERGE_RESOLUTION|>--- conflicted
+++ resolved
@@ -65,14 +65,8 @@
     "axios-mock-adapter": "^1.16.0",
     "craco-config-flex-plugin": "^3.3.0-beta.0",
     "flex-plugin": "^3.3.0-beta.0",
-<<<<<<< HEAD
-    "flex-plugin-scripts": "^3.4.0-beta.0",
+    "flex-plugin-scripts": "^3.4.1-beta.0",
     "rimraf": "^2.6.3"
-=======
-    "flex-plugin-scripts": "^3.4.1-beta.0",
-    "rimraf": "^2.6.3",
-    "typescript": "^3.0.3"
->>>>>>> 4f38db13
   },
   "gitHead": "ca02b3d214e6dfa4277b6b69cbbb178783004edf"
 }