--- conflicted
+++ resolved
@@ -1,10 +1,6 @@
 {
   "name": "flex-plugin-scripts",
-<<<<<<< HEAD
   "version": "4.1.2-alpha.0",
-=======
-  "version": "3.12.0",
->>>>>>> df38a587
   "description": "Scripts to run, build and deploy Flex plugins",
   "keywords": [
     "flex",
@@ -56,12 +52,8 @@
     "core-js": "^2.6.5",
     "css-loader": "^3.5.1",
     "esm": "^3.2.25",
-<<<<<<< HEAD
     "flex-dev-utils": "^4.1.2-alpha.0",
     "fork-ts-checker-webpack-plugin": "^4.1.3",
-=======
-    "flex-dev-utils": "^3.12.0",
->>>>>>> df38a587
     "form-data": "^2.5.1",
     "html-webpack-plugin": "^4.0.4",
     "jest-environment-jsdom-fourteen": "^1.0.1",
@@ -71,7 +63,6 @@
     "postcss-loader": "^3.0.0",
     "postcss-preset-env": "^6.7.0",
     "querystring": "^0.2.0",
-<<<<<<< HEAD
     "react-app-polyfill": "^1.0.6",
     "react-test-renderer": "^16.10.2",
     "resolve-url-loader": "^3.1.1",
@@ -91,10 +82,8 @@
     "@types/webpack": "^4.41.10",
     "@types/webpack-dev-server": "^3.10.1",
     "babel-jest": "^25.3.0",
-    "jest": "^25.3.0"
-=======
+    "jest": "^25.3.0",
     "react-test-renderer": "^16.10.2"
->>>>>>> df38a587
   },
   "peerDependencies": {
     "flex-plugin": "*"
