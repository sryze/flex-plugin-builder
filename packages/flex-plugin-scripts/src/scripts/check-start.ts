import { env, logger, semver, FlexPluginError } from 'flex-dev-utils';
import paths from 'flex-dev-utils/dist/paths';
<<<<<<< HEAD
import { checkFilesExist, findGlobs, resolveRelative, readJsonFile, mkdirpSync } from 'flex-dev-utils/dist/fs';
import { addCWDNodeModule, resolveModulePath } from 'flex-dev-utils/dist/require';
import { existsSync, copyFileSync, readFileSync, writeFileSync } from 'fs';
=======
import { checkFilesExist, findGlobs, resolveRelative } from 'flex-dev-utils/dist/fs';
import { addCWDNodeModule, resolveModulePath, _require } from 'flex-dev-utils/dist/require';
import { existsSync, copyFileSync, readFileSync } from 'fs';
>>>>>>> 57cdc584
import { join } from 'path';
import {
  appConfigMissing,
  publicDirCopyFailed,
  unbundledReactMismatch,
  versionMismatch,
  expectedDependencyNotFound,
  loadPluginCountError,
  typescriptNotInstalled,
} from '../prints';
import run, { exit } from '../utils/run';
import { confirm } from 'flex-dev-utils/dist/inquirer';

interface Package {
  version: string;
  dependencies: object;
}

interface CLIFlexConfiguration {
  plugins: {
    name: string;
    dir: string;
    port: number;
  }[];
}

const srcIndexPath = join(process.cwd(), 'src', 'index');
const extensions = ['js', 'jsx', 'ts', 'tsx'];

const PackagesToVerify = [
  'react',
  'react-dom',
];

/**
 * Returns true if there are any .d.ts/.ts/.tsx files
 */
/* istanbul ignore next */
export const _hasTypescriptFiles = () => findGlobs('**/*.(ts|tsx)', '!**/node_modules', '!**/*.d.ts').length !== 0;

/**
 * Validates the TypeScript project
 * @private
 */
export const _validateTypescriptProject = () => {
  if (!_hasTypescriptFiles()) {
    return;
  }

  if (!resolveModulePath('typescript')) {
    typescriptNotInstalled();
    exit(1);

    return;
  }

  if (checkFilesExist(paths.app.tsConfigPath)) {
    return;
  }

  logger.clearTerminal();
  env.persistTerminal();
  logger.warning('No tsconfig.json was found, creating a default one.');
  copyFileSync(paths.scripts.tsConfigPath, paths.app.tsConfigPath);
};

/**
 * Checks appConfig exists
 *
 * @private
 */
export const _checkAppConfig = () => {
  if (!existsSync(paths.app.appConfig)) {
    appConfigMissing();

    return exit(1);
  }
};

/**
 * Syncs required files in public/ dir
 *
 * @param allowSkip whether to allow skip
 * @private
 */
export const _checkPublicDirSync = (allowSkip: boolean) => {
  try {
    copyFileSync(paths.scripts.indexHTMLPath, paths.app.indexHtmlPath);
  } catch (e) {
    publicDirCopyFailed(e, allowSkip);

    return exit(1);
  }
};

/**
 * Checks the version of external libraries and exists if customer is using another version
 *
 * allowSkip  whether to allow skip
 * allowReact whether to allow reacts
 * @private
 */
/* istanbul ignore next */
export const _checkExternalDepsVersions = (allowSkip: boolean, allowReact: boolean) => {
  const flexUIPkg = _require(paths.app.flexUIPkgPath);

  PackagesToVerify.forEach((name) => _verifyPackageVersion(flexUIPkg, allowSkip, allowReact, name));
};

/**
 * Checks the version of external libraries and exists if customer is using another version
 *
 * @param flexUIPkg   the flex-ui package.json
 * @param allowSkip   whether to allow skip
 * @param allowReact  whether to allow unbundled react
 * @param name        the package to check
 * @private
 */
export const _verifyPackageVersion = (flexUIPkg: Package, allowSkip: boolean, allowReact: boolean, name: string) => {
  const expectedDependency = flexUIPkg.dependencies[name];
  const supportsUnbundled = semver.satisfies(flexUIPkg.version, '>=1.19.0');
  if (!expectedDependency) {
    expectedDependencyNotFound(name);

    return exit(1);
  }

  // @ts-ignore
  const requiredVersion = semver.coerce(expectedDependency).version;
  const installedPath = resolveRelative(paths.app.nodeModulesDir, name, 'package.json');
  const installedVersion = _require(installedPath).version;

  if (requiredVersion !== installedVersion) {
    if (allowReact) {
      if (supportsUnbundled) {
        return;
      }

      unbundledReactMismatch(flexUIPkg.version, name, installedVersion, allowSkip);
    } else {
      versionMismatch(name, installedVersion, requiredVersion, allowSkip);
    }


    if (!allowSkip) {
      return exit(1);
    }
  }
};

/**
 * Returns the content of src/index
 * @private
 */
/* istanbul ignore next */
export const _readIndexPage = (): string => {
  const match = extensions
    .map(ext => `${srcIndexPath}.${ext}`)
    .find(file => checkFilesExist(file));
  if (match) {
    return readFileSync(match, 'utf8');
  }

  throw new FlexPluginError('No index file was found in your src directory');
}

/**
 * Checks how many plugins this single JS bundle is exporting
 * You can only have one plugin per JS bundle
 * @private
 */
export const _checkPluginCount = () => {
  const content = _readIndexPage();
  const match = content.match(/loadPlugin/g);
  if (!match || match.length === 0) {
    loadPluginCountError(0);

    return process.exit(1);
  }
  if (match.length > 1) {
    loadPluginCountError(match.length);

    return process.exit(1);
  }
};

/**
 * Touch ~/.twilio-cli/flex/plugins.json if it does not exist
 * Check if this plugin is in this config file. If not, add it.
 * @private
 */
export const _checkPluginConfigurationExists = async() => {
  // check if plugin.json exists
  if (!checkFilesExist(paths.cli.pluginsJsonPath)) {
      mkdirpSync(paths.cli.flex);
      writeFileSync(paths.cli.pluginsJsonPath, JSON.stringify({plugins: []}, null, 2));
  }

  // templated read of package.json
  const config = readJsonFile<CLIFlexConfiguration>(paths.cli.pluginsJsonPath);
  const plugin = config.plugins.find((p) => p.name === paths.app.name);

  // If plugin not found, add it
  if (!plugin) {
    config.plugins.push({name: paths.app.name, dir: paths.app.dir, port: 0});
    writeFileSync(paths.cli.pluginsJsonPath, JSON.stringify(config, null, 2));
    return;
  }

  // Plugin found with same directory
  if (plugin.dir === paths.app.dir) {
    return;
  }

  // Plugin found but with different directory
  const answer =  await confirm(`You already have a plugin called ${plugin.name} in the local Flex configuration file, but it is located at ${plugin.dir}. Do you want to update the directory path to ${paths.app.dir}?`, 'Y');
  if (answer) {
    plugin.dir = paths.app.dir;
    writeFileSync(paths.cli.pluginsJsonPath, JSON.stringify(config, null, 2));
  }
};

/**
 * Runs pre-start/build checks
 */
const checkStart = async () => {
  logger.debug('Checking Flex plugin project directory');

  addCWDNodeModule();

  _checkAppConfig();
  _checkPublicDirSync(env.skipPreflightCheck());
  _checkExternalDepsVersions(env.skipPreflightCheck(), env.allowUnbundledReact());
  _checkPluginCount();
  _validateTypescriptProject();
  _checkPluginConfigurationExists();
};

run(checkStart);

export default checkStart;<|MERGE_RESOLUTION|>--- conflicted
+++ resolved
@@ -1,14 +1,8 @@
 import { env, logger, semver, FlexPluginError } from 'flex-dev-utils';
 import paths from 'flex-dev-utils/dist/paths';
-<<<<<<< HEAD
 import { checkFilesExist, findGlobs, resolveRelative, readJsonFile, mkdirpSync } from 'flex-dev-utils/dist/fs';
 import { addCWDNodeModule, resolveModulePath } from 'flex-dev-utils/dist/require';
 import { existsSync, copyFileSync, readFileSync, writeFileSync } from 'fs';
-=======
-import { checkFilesExist, findGlobs, resolveRelative } from 'flex-dev-utils/dist/fs';
-import { addCWDNodeModule, resolveModulePath, _require } from 'flex-dev-utils/dist/require';
-import { existsSync, copyFileSync, readFileSync } from 'fs';
->>>>>>> 57cdc584
 import { join } from 'path';
 import {
   appConfigMissing,
