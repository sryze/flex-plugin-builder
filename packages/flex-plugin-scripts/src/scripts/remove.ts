--- conflicted
+++ resolved
@@ -1,11 +1,7 @@
-<<<<<<< HEAD
-import { logger } from 'flex-dev-utils';
+import { logger, progress } from 'flex-dev-utils';
 import paths from 'flex-dev-utils/dist/paths';
-=======
-import { logger, progress } from 'flex-dev-utils';
->>>>>>> fe6acdec
 import { confirm } from 'flex-dev-utils/dist/inquirer';
-import { AuthConfig, getCredential } from 'flex-dev-utils/dist/credentials'; ;
+import { AuthConfig, getCredential } from 'flex-dev-utils/dist/credentials';
 import { EnvironmentClient } from '../clients';
 import { Runtime } from '../clients/serverless-types';
 
