--- conflicted
+++ resolved
@@ -1,10 +1,5 @@
-<<<<<<< HEAD
-import { logger } from 'flex-dev-utils';
+import { logger,  FlexPluginError, UserActionError } from 'flex-dev-utils';
 import * as fsScript from 'flex-dev-utils/dist/fs';
-import { FlexPluginError, UserActionError } from 'flex-dev-utils/dist/errors';
-=======
-import { logger,  FlexPluginError, UserActionError } from 'flex-dev-utils';
->>>>>>> 1915c875
 import * as inquirer from 'flex-dev-utils/dist/inquirer';
 
 import * as prints from '../../prints';
@@ -23,6 +18,7 @@
 jest.mock('inquirer');
 jest.mock('flex-dev-utils/dist/fs');
 jest.mock('flex-dev-utils/dist/logger');
+jest.mock('flex-dev-utils/dist/updateNotifier');
 jest.mock('flex-dev-utils/dist/credentials', () => ({
   getCredential: jest.fn(),
 }));
@@ -119,7 +115,7 @@
       readPackageJson.mockRestore();
     });
 
-    it('should thrown an exception if no command is provided', async (done) => {
+    it.only('should thrown an exception if no command is provided', async (done) => {
       try {
         await deployScript.default();
       } catch (e) {
