import { logger } from 'flex-dev-utils';
<<<<<<< HEAD
import * as fsScript from 'flex-dev-utils/dist/fs';
=======
>>>>>>> df38a587
import { FlexPluginError, UserActionError } from 'flex-dev-utils/dist/errors';
import * as inquirer from 'flex-dev-utils/dist/inquirer';

import * as requireScript from '../../utils/require';
import * as prints from '../../prints';
import * as deployScript from '../deploy';

jest.mock('../../clients/accounts');
jest.mock('../../clients/assets');
jest.mock('../../clients/services');
jest.mock('../../clients/configurations');
jest.mock('../../clients/environments');
jest.mock('../../clients/builds');
jest.mock('../../clients/deployments');
<<<<<<< HEAD
jest.mock('../../clients/pluginsApi');
=======
>>>>>>> df38a587
jest.mock('../../prints/deploySuccessful');
jest.mock('inquirer');
jest.mock('flex-dev-utils/dist/fs');
jest.mock('flex-dev-utils/dist/logger');
jest.mock('flex-dev-utils/dist/credentials', () => ({
  getCredential: jest.fn(),
}));
jest.mock('../../utils/runtime');
jest.mock('flex-dev-utils/dist/paths', () => ({
  app: {
    version: '1.0.0',
  },
  assetBaseUrlTemplate: 'template',
}));

// tslint:disable
const Runtime = require('../../utils/runtime').default;
const AccountClient = require('../../clients/accounts').default;
const AssetClient = require('../../clients/assets').default;
const BuildClient = require('../../clients/builds').default;
const DeploymentClient = require('../../clients/deployments').default;
const ConfigurationClient = require('../../clients/configurations').default;
const PluginsApiClient = require('../../clients/pluginsApi').default;
const fs = require('flex-dev-utils/dist/fs');
// tslint:enable

describe('DeployScript', () => {
  const accountSid = 'AC00000000000000000000000000000000';
  const serviceSid = 'ZS00000000000000000000000000000000';
  const environmentSid = 'ZE00000000000000000000000000000000';
  const buildSid = 'ZB00000000000000000000000000000000';
  const deploymentSid = 'ZD00000000000000000000000000000000';
  const versionJSSid = 'ZV00000000000000000000000000000000';
  const versionMapSid = 'ZV00000000000000000000000000000001';
  const accountObject = {
    account_sid: accountSid,
    friendly_name: 'test-account',
  };

  (logger.colors as any).blue = jest.fn();
  const config = {
    account_sid: accountSid,
    serverless_service_sids: [serviceSid],
    ui_version: '1.19.0',
    ui_dependencies: {},
  };

  const getAccount = jest.fn().mockResolvedValue(accountObject);
  const upload = jest.fn()
    .mockImplementation((_: any, path: string) => {
      if (path.indexOf('map') === -1) {
        return Promise.resolve({sid: versionMapSid});
      } else {
        return Promise.resolve({sid: versionJSSid});
      }
    });
  const existingBuild = {sid: buildSid, asset_versions: [], function_versions: []};
  const createBuild = jest.fn().mockResolvedValue({sid: buildSid});
  const createDeployment = jest.fn().mockResolvedValue({sid: deploymentSid});
  const registerSid = jest.fn().mockResolvedValue(config);
  const getFlexUIVersion = jest.fn().mockResolvedValue(config);
  const getUIDependencies = jest.fn().mockResolvedValue(config);

  const runtime = {
    service: {
      sid: serviceSid,
      accountSid,
    },
<<<<<<< HEAD
    environment: {sid: environmentSid, build_sid: buildSid, domain_name: 'test.twil.io'},
=======
    environment: { sid: environmentSid, build_sid: buildSid, domain_name: 'test.twil.io' },
>>>>>>> df38a587
    build: existingBuild,
  };
  Runtime.mockImplementation(() => runtime);

  beforeEach(() => {
    jest.clearAllMocks();

    AccountClient.mockImplementation(() => ({ get: getAccount }));
    AssetClient.mockImplementation(() => ({ upload }));
    BuildClient.mockImplementation(() => ({ create: createBuild }));
    DeploymentClient.mockImplementation(() => ({ create: createDeployment }));
    ConfigurationClient.mockImplementation(() => ({ registerSid, getFlexUIVersion, getUIDependencies }));
  });

  describe('default', () => {
    const doDeploy = jest.spyOn(deployScript, '_doDeploy').mockReturnThis();
    const readPackageJson = jest.spyOn(fs, 'readPackageJson').mockReturnValue({
      version: '1.0.0',
      name: 'plugin-test',
    });

    const expectDoDeployCalled = (version: string, options: object) => {
      expect(doDeploy).toHaveBeenCalledTimes(1);
      expect(doDeploy).toHaveBeenCalledWith(version, options);
    };

    afterAll(() => {
      doDeploy.mockRestore();
      readPackageJson.mockRestore();
    });

    it('should thrown an exception if no command is provided', async (done) => {
      try {
        await deployScript.default();
      } catch (e) {
        expect(e).toBeInstanceOf(FlexPluginError);
        expect(e.message).toContain('can only be');
        done();
      }

      expect(doDeploy).not.toHaveBeenCalled();
    });

    it('should throw an exception if incorrect command is provided', async (done) => {
      try {
        await deployScript.default('foo');
      } catch (e) {
        expect(e).toBeInstanceOf(FlexPluginError);
        expect(e.message).toContain('can only be');
        done();
      }

      expect(doDeploy).not.toHaveBeenCalled();
    });

    it('should throw an exception if custom version is called without an argument', async (done) => {
      try {
        await deployScript.default('version');
      } catch (e) {
        expect(e).toBeInstanceOf(FlexPluginError);
        expect(e.message).toContain('Custom version bump');
        done();
      }

      expect(doDeploy).not.toHaveBeenCalled();
    });

    it('should bump major', async () => {
      await deployScript.default('major');

      expectDoDeployCalled('2.0.0', {
        isPublic: false,
        overwrite: false,
        isPluginsPilot: false,
        disallowVersioning: false,
      });
    });

    it('should bump minor', async () => {
      await deployScript.default('minor');

      expectDoDeployCalled('1.1.0', {
        isPublic: false,
        overwrite: false,
        isPluginsPilot: false,
        disallowVersioning: false,
      });
    });

    it('should bump patch', async () => {
      await deployScript.default('patch');

      expectDoDeployCalled('1.0.1', {
        isPublic: false,
        overwrite: false,
        isPluginsPilot: false,
        disallowVersioning: false,
      });
    });

    it('should bump custom version', async () => {
      await deployScript.default('version', 'custom-version');

      expectDoDeployCalled('custom-version', {
        isPublic: false,
        overwrite: false,
        isPluginsPilot: false,
        disallowVersioning: false,
      });
    });

    it('should run as public', async () => {
      await deployScript.default('major', '--public');

      expectDoDeployCalled('2.0.0', {
        isPublic: true,
        overwrite: false,
        isPluginsPilot: false,
        disallowVersioning: false,
      });
    });

    it('should not allow version bumping', async () => {
      await deployScript.default('--disallow-versioning');

      expect(doDeploy).toHaveBeenCalledTimes(1);
      expect(doDeploy).toHaveBeenCalledWith('0.0.0', expect.any(Object));
    });

    it('should call run pilot program', async () => {
      await deployScript.default('major', '--pilot-plugins-api');

      expectDoDeployCalled('2.0.0', {
        isPublic: false,
        overwrite: false,
        isPluginsPilot: true,
        disallowVersioning: false,
      });
    });
  });

  describe('_doDeploy', () => {
    it('should quit if running the pilot program but not have the flag set', async (done) => {
      const options = {
        isPublic: true,
        overwrite: false,
        isPluginsPilot: true,
        disallowVersioning: false,
      };

      const checkFilesExist = jest.spyOn(fs, 'checkFilesExist').mockReturnValue(true);
      const hasFlag = jest.fn().mockResolvedValue(false);
      PluginsApiClient.mockImplementation(() => ({ hasFlag }));

      try {
        await deployScript._doDeploy('1.0.0', options);
      } catch (e) {
        expect(e).toBeInstanceOf(FlexPluginError);
        expect(e.message).toContain('is currently in Preview');
        done();
      }

      checkFilesExist.mockRestore();
    });

    it('should run if pilot feature enabled', async () => {
      const options = {
        isPublic: true,
        overwrite: false,
        isPluginsPilot: true,
        disallowVersioning: false,
      };

      const checkFilesExist = jest.spyOn(fs, 'checkFilesExist').mockReturnValue(true);
      const _getAccount = jest.spyOn(deployScript, '_getAccount').mockReturnThis();
      const hasFlag = jest.fn().mockResolvedValue(true);
      PluginsApiClient.mockImplementation(() => ({ hasFlag }));

      await deployScript._doDeploy('1.0.0', options);
      checkFilesExist.mockRestore();
      _getAccount.mockRestore();
    });

    it('should quit if build does not exist', async (done) => {
      const options = {
        isPublic: true,
        overwrite: false,
        isPluginsPilot: false,
        disallowVersioning: false,
      };
      const checkFilesExist = jest.spyOn(fs, 'checkFilesExist').mockReturnValue(false);

      try {
        await deployScript._doDeploy('1.0.0', options);
      } catch (e) {
        expect(e).toBeInstanceOf(FlexPluginError);
        expect(e.message).toContain('Could not find');
        done();
      }

      checkFilesExist.mockRestore();
    });

    it('should quit if duplicate route is found', async (done) => {
      const options = {
        isPublic: true,
        overwrite: false,
        isPluginsPilot: false,
        disallowVersioning: false,
      };
      const checkFilesExist = jest.spyOn(fs, 'checkFilesExist').mockReturnValue(true);
      const _getAccount = jest.spyOn(deployScript, '_getAccount').mockReturnThis();
      const _verifyPath = jest.spyOn(deployScript, '_verifyPath').mockReturnValue(true);

      try {
        await deployScript._doDeploy('1.0.0', options);
      } catch (e) {
        expect(e).toBeInstanceOf(FlexPluginError);
        expect(e.message).toContain('You already have a plugin');
        done();
      }

      checkFilesExist.mockRestore();
      _verifyPath.mockRestore();
      _getAccount.mockRestore();
    });

    it('should deploy and write a success message', async () => {
      const options = {
        isPublic: true,
        overwrite: true,
        isPluginsPilot: false,
        disallowVersioning: false,
      };
      const checkFilesExist = jest.spyOn(fs, 'checkFilesExist').mockReturnValue(true);
      const _getAccount = jest.spyOn(deployScript, '_getAccount').mockReturnThis();
      const _verifyPath = jest.spyOn(deployScript, '_verifyPath').mockReturnValue(true);
<<<<<<< HEAD
      const deploySuccessful = jest.spyOn(prints, 'deploySuccessful');

      await deployScript._doDeploy('1.0.0', options);

      expect(_getAccount).toHaveBeenCalledTimes(1);
      expect(deploySuccessful).toHaveBeenCalledTimes(1);
=======

      await deployScript._doDeploy('1.0.0', options);

      expect(AssetClient).toHaveBeenCalledTimes(1);
      expect(prints.deploySuccessful).toHaveBeenCalledTimes(1);
>>>>>>> df38a587

      checkFilesExist.mockRestore();
      _verifyPath.mockRestore();
      _getAccount.mockRestore();
    });
  });

  describe('_verifyPath', () => {
    it('should return be false if asset bundle path exists', () => {
      const build = {
        asset_versions: [{path: '/baseUrl/bundle.js'}],
        function_versions: [],
      };

      expect(deployScript._verifyPath('/baseUrl', build as any)).toBeFalsy();
    });

    it('should return be false if asset bundle sourcemap path exists', () => {
      const build = {
        asset_versions: [{path: '/baseUrl/bundle.js.map'}],
        function_versions: [],
      };

      expect(deployScript._verifyPath('/baseUrl', build as any)).toBeFalsy();
    });

    it('should return be false if function bundle sourcemap path exists', () => {
      const build = {
        asset_versions: [],
        function_versions: [{path: '/baseUrl/bundle.js'}],
      };

      expect(deployScript._verifyPath('/baseUrl', build as any)).toBeFalsy();
    });

    it('should return be true', () => {
      const build = {
        asset_versions: [{path: '/baseUrl/anotherBundle.js'}],
        function_versions: [{path: '/baseUrl/yetAnotherBundle.js'}],
      };

      expect(deployScript._verifyPath('/baseUrl', build as any)).toBeTruthy();
    });
  });

  describe('_verifyFlexUIConfiguration', () => {
    const dependencies = { react: '16.13.1', 'react-dom': '16.13.1' };

    it('should throw exception if unsupported flex-ui version is provided', async (done) => {
      try {
        await deployScript._verifyFlexUIConfiguration('1.18.0', {}, true);
      } catch (e) {
        expect(e).toBeInstanceOf(FlexPluginError);
        done();
      }
    });

    it('should ask for no confirmation if react version is correct', async () => {
      const confirm = jest.spyOn(inquirer, 'confirm');
      const getPackageVersion = jest
<<<<<<< HEAD
        .spyOn(fsScript, 'getPackageVersion')
=======
        .spyOn(requireScript, 'getPackageVersion')
>>>>>>> df38a587
        .mockReturnValue('16.13.1');

      await deployScript._verifyFlexUIConfiguration('^1', dependencies, true);

      expect(confirm).not.toHaveBeenCalled()
      expect(getPackageVersion).toHaveBeenCalledTimes(2);
    });

    it('should confirm to allow deployment if react version is mismatched', async () => {
      const confirm = jest.spyOn(inquirer, 'confirm').mockResolvedValue(true);
      const getPackageVersion = jest
<<<<<<< HEAD
        .spyOn(fsScript, 'getPackageVersion')
=======
        .spyOn(requireScript, 'getPackageVersion')
>>>>>>> df38a587
        .mockReturnValue('16.12.1');

      await deployScript._verifyFlexUIConfiguration('^1', dependencies, true);

      expect(confirm).toHaveBeenCalledTimes(1)
      expect(getPackageVersion).toHaveBeenCalledTimes(3);
    });

    it('should reject confirm to allow deployment if react version is mismatched', async (done) => {
      const confirm = jest.spyOn(inquirer, 'confirm').mockResolvedValue(false);
      const getPackageVersion = jest
<<<<<<< HEAD
        .spyOn(fsScript, 'getPackageVersion')
=======
        .spyOn(requireScript, 'getPackageVersion')
>>>>>>> df38a587
        .mockReturnValue('16.12.1');

      try {
        await deployScript._verifyFlexUIConfiguration('^1', dependencies, true);
      } catch (e) {
        expect(confirm).toHaveBeenCalledTimes(1)
        expect(getPackageVersion).toHaveBeenCalledTimes(3);
        expect(e).toBeInstanceOf(UserActionError);

        done();
      }
    });

    it('should not throw any exceptions', async () => {
      jest
<<<<<<< HEAD
        .spyOn(fsScript, 'getPackageVersion')
=======
        .spyOn(requireScript, 'getPackageVersion')
>>>>>>> df38a587
        .mockReturnValue('16.13.1');

      await deployScript._verifyFlexUIConfiguration('^1', dependencies, true);
      await deployScript._verifyFlexUIConfiguration('^1.1', dependencies, true);
      await deployScript._verifyFlexUIConfiguration('^1.19.0', dependencies, true);
      await deployScript._verifyFlexUIConfiguration('~1.19.0', dependencies, true);
      await deployScript._verifyFlexUIConfiguration('~1.19.1', dependencies, true);
      await deployScript._verifyFlexUIConfiguration('1.19.0', dependencies, true);
      await deployScript._verifyFlexUIConfiguration('1.19.1', dependencies, true);
      await deployScript._verifyFlexUIConfiguration('1.20.0', dependencies, true);
    });
  });

  describe('_getAccount', () => {
    it('should call api', async () => {
      // @ts-ignore
<<<<<<< HEAD
       await deployScript._getAccount(runtime, { accountSid });
=======
      await deployScript._getAccount(runtime, { username: accountSid });
>>>>>>> df38a587

      expect(AccountClient).toHaveBeenCalledTimes(1);
      expect(getAccount).toHaveBeenCalledTimes(1);
    });

    it('should return fake account', async () => {
      // @ts-ignore
<<<<<<< HEAD
      await deployScript._getAccount(runtime, { accountSid: 'not-a-sid' });
=======
      await deployScript._getAccount(runtime, { username: 'not-a-sid' });
>>>>>>> df38a587

      expect(AccountClient).toHaveBeenCalledTimes(1);
      expect(getAccount).not.toHaveBeenCalled();
    });
  });
});<|MERGE_RESOLUTION|>--- conflicted
+++ resolved
@@ -1,12 +1,8 @@
 import { logger } from 'flex-dev-utils';
-<<<<<<< HEAD
 import * as fsScript from 'flex-dev-utils/dist/fs';
-=======
->>>>>>> df38a587
 import { FlexPluginError, UserActionError } from 'flex-dev-utils/dist/errors';
 import * as inquirer from 'flex-dev-utils/dist/inquirer';
 
-import * as requireScript from '../../utils/require';
 import * as prints from '../../prints';
 import * as deployScript from '../deploy';
 
@@ -17,10 +13,7 @@
 jest.mock('../../clients/environments');
 jest.mock('../../clients/builds');
 jest.mock('../../clients/deployments');
-<<<<<<< HEAD
 jest.mock('../../clients/pluginsApi');
-=======
->>>>>>> df38a587
 jest.mock('../../prints/deploySuccessful');
 jest.mock('inquirer');
 jest.mock('flex-dev-utils/dist/fs');
@@ -89,11 +82,7 @@
       sid: serviceSid,
       accountSid,
     },
-<<<<<<< HEAD
     environment: {sid: environmentSid, build_sid: buildSid, domain_name: 'test.twil.io'},
-=======
-    environment: { sid: environmentSid, build_sid: buildSid, domain_name: 'test.twil.io' },
->>>>>>> df38a587
     build: existingBuild,
   };
   Runtime.mockImplementation(() => runtime);
@@ -305,8 +294,7 @@
         disallowVersioning: false,
       };
       const checkFilesExist = jest.spyOn(fs, 'checkFilesExist').mockReturnValue(true);
-      const _getAccount = jest.spyOn(deployScript, '_getAccount').mockReturnThis();
-      const _verifyPath = jest.spyOn(deployScript, '_verifyPath').mockReturnValue(true);
+      const verifyPath = jest.spyOn(deployScript, '_verifyPath').mockReturnValue(false);
 
       try {
         await deployScript._doDeploy('1.0.0', options);
@@ -317,8 +305,7 @@
       }
 
       checkFilesExist.mockRestore();
-      _verifyPath.mockRestore();
-      _getAccount.mockRestore();
+      verifyPath.mockRestore();
     });
 
     it('should deploy and write a success message', async () => {
@@ -331,20 +318,12 @@
       const checkFilesExist = jest.spyOn(fs, 'checkFilesExist').mockReturnValue(true);
       const _getAccount = jest.spyOn(deployScript, '_getAccount').mockReturnThis();
       const _verifyPath = jest.spyOn(deployScript, '_verifyPath').mockReturnValue(true);
-<<<<<<< HEAD
       const deploySuccessful = jest.spyOn(prints, 'deploySuccessful');
 
       await deployScript._doDeploy('1.0.0', options);
 
       expect(_getAccount).toHaveBeenCalledTimes(1);
       expect(deploySuccessful).toHaveBeenCalledTimes(1);
-=======
-
-      await deployScript._doDeploy('1.0.0', options);
-
-      expect(AssetClient).toHaveBeenCalledTimes(1);
-      expect(prints.deploySuccessful).toHaveBeenCalledTimes(1);
->>>>>>> df38a587
 
       checkFilesExist.mockRestore();
       _verifyPath.mockRestore();
@@ -405,11 +384,7 @@
     it('should ask for no confirmation if react version is correct', async () => {
       const confirm = jest.spyOn(inquirer, 'confirm');
       const getPackageVersion = jest
-<<<<<<< HEAD
         .spyOn(fsScript, 'getPackageVersion')
-=======
-        .spyOn(requireScript, 'getPackageVersion')
->>>>>>> df38a587
         .mockReturnValue('16.13.1');
 
       await deployScript._verifyFlexUIConfiguration('^1', dependencies, true);
@@ -421,11 +396,7 @@
     it('should confirm to allow deployment if react version is mismatched', async () => {
       const confirm = jest.spyOn(inquirer, 'confirm').mockResolvedValue(true);
       const getPackageVersion = jest
-<<<<<<< HEAD
         .spyOn(fsScript, 'getPackageVersion')
-=======
-        .spyOn(requireScript, 'getPackageVersion')
->>>>>>> df38a587
         .mockReturnValue('16.12.1');
 
       await deployScript._verifyFlexUIConfiguration('^1', dependencies, true);
@@ -437,11 +408,7 @@
     it('should reject confirm to allow deployment if react version is mismatched', async (done) => {
       const confirm = jest.spyOn(inquirer, 'confirm').mockResolvedValue(false);
       const getPackageVersion = jest
-<<<<<<< HEAD
         .spyOn(fsScript, 'getPackageVersion')
-=======
-        .spyOn(requireScript, 'getPackageVersion')
->>>>>>> df38a587
         .mockReturnValue('16.12.1');
 
       try {
@@ -457,11 +424,7 @@
 
     it('should not throw any exceptions', async () => {
       jest
-<<<<<<< HEAD
         .spyOn(fsScript, 'getPackageVersion')
-=======
-        .spyOn(requireScript, 'getPackageVersion')
->>>>>>> df38a587
         .mockReturnValue('16.13.1');
 
       await deployScript._verifyFlexUIConfiguration('^1', dependencies, true);
@@ -478,11 +441,7 @@
   describe('_getAccount', () => {
     it('should call api', async () => {
       // @ts-ignore
-<<<<<<< HEAD
-       await deployScript._getAccount(runtime, { accountSid });
-=======
       await deployScript._getAccount(runtime, { username: accountSid });
->>>>>>> df38a587
 
       expect(AccountClient).toHaveBeenCalledTimes(1);
       expect(getAccount).toHaveBeenCalledTimes(1);
@@ -490,11 +449,7 @@
 
     it('should return fake account', async () => {
       // @ts-ignore
-<<<<<<< HEAD
-      await deployScript._getAccount(runtime, { accountSid: 'not-a-sid' });
-=======
       await deployScript._getAccount(runtime, { username: 'not-a-sid' });
->>>>>>> df38a587
 
       expect(AccountClient).toHaveBeenCalledTimes(1);
       expect(getAccount).not.toHaveBeenCalled();
