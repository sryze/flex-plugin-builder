--- conflicted
+++ resolved
@@ -1,12 +1,8 @@
-<<<<<<< HEAD
 import paths from 'flex-dev-utils/dist/paths';
-=======
->>>>>>> df38a587
 import { logger, semver } from 'flex-dev-utils';
 import { ReleaseType } from 'flex-dev-utils/dist/semver';
 import { progress } from 'flex-dev-utils/dist/ora';
 import { confirm } from 'flex-dev-utils/dist/inquirer';
-<<<<<<< HEAD
 import { checkFilesExist, updateAppVersion, getPackageVersion } from 'flex-dev-utils/dist/fs';
 import { AuthConfig, getCredential } from 'flex-dev-utils/dist/credentials';
 import { FlexPluginError, UserActionError } from 'flex-dev-utils/dist/errors';
@@ -14,26 +10,11 @@
 import AccountsClient, { Account } from '../clients/accounts';
 import { deploySuccessful, pluginsApiWarning } from '../prints';
 import { UIDependencies } from '../clients/configuration-types';
-=======
-import { checkFilesExist, updatePackageVersion, readPackageJson } from 'flex-dev-utils/dist/fs';
-import { AuthConfig, getCredential } from 'flex-dev-utils/dist/credentials';
-import { FlexPluginError, UserActionError } from 'flex-dev-utils/dist/errors';
-import { singleLineString } from 'flex-dev-utils/dist/strings';
-import AccountsClient from '../clients/accounts';
-import { UIDependencies } from '../clients/configuration-types';
-import { deploySuccessful } from '../prints';
-import { getPackageVersion } from '../utils/require';
->>>>>>> df38a587
 
 import run from '../utils/run';
 import { BuildData } from '../clients/builds';
 import { Build, Runtime, Version } from '../clients/serverless-types';
-<<<<<<< HEAD
 import { AssetClient, BuildClient, DeploymentClient, ConfigurationClient, PluginsApiClient } from '../clients';
-=======
-import paths from '../utils/paths';
-import { AssetClient, BuildClient, DeploymentClient, ConfigurationClient } from '../clients';
->>>>>>> df38a587
 import getRuntime from '../utils/runtime';
 
 const allowedBumps = [
@@ -121,19 +102,11 @@
 export const _getAccount = async (runtime: Runtime, credentials: AuthConfig) => {
   const accountClient = new AccountsClient(credentials);
 
-<<<<<<< HEAD
-  if (credentials.accountSid.startsWith('AC')) {
-=======
   if (credentials.username.startsWith('AC')) {
->>>>>>> df38a587
     return accountClient.get(runtime.service.account_sid)
   }
 
   return {
-<<<<<<< HEAD
-    auth_token: credentials.authToken,
-=======
->>>>>>> df38a587
     sid: runtime.service.account_sid,
   }
 }
@@ -249,7 +222,6 @@
   });
 
   deploySuccessful(pluginUrl, options.isPublic, await _getAccount(runtime, credentials));
-<<<<<<< HEAD
 
   return {
     serviceSid: runtime.service.sid,
@@ -259,8 +231,6 @@
     nextVersion,
     pluginUrl,
   };
-=======
->>>>>>> df38a587
 };
 
 const deploy = async (...argv: string[]) => {
