--- conflicted
+++ resolved
@@ -1,13 +1,6 @@
 {
   "name": "flex-plugin",
-<<<<<<< HEAD
-  "version": "2.0.0",
-=======
   "version": "2.3.0",
-  "bin": {
-    "flex-check-start": "./bin/check-start"
-  },
->>>>>>> 986f60e1
   "description": "Runtime for Flex Plugins",
   "keywords": [
     "flex",
