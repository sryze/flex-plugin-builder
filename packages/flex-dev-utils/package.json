--- conflicted
+++ resolved
@@ -1,10 +1,6 @@
 {
   "name": "flex-dev-utils",
-<<<<<<< HEAD
   "version": "4.2.0-alpha.0",
-=======
-  "version": "3.13.3",
->>>>>>> 163660dd
   "description": "Common development utility for creating a Flex plugin",
   "keywords": [
     "flex",
@@ -44,14 +40,8 @@
     "axios-mock-adapter": "^1.17.0",
     "copy-template-dir": "^1.4.0",
     "execa": "^2.1.0",
-<<<<<<< HEAD
-    "flex-plugins-utils-exception": "^0.4.1",
-    "flex-plugins-utils-logger": "^0.3.1",
-    "globby": "^11.0.0",
-=======
     "flex-plugins-utils-exception": "^0.7.0",
     "flex-plugins-utils-logger": "^0.7.1",
->>>>>>> 163660dd
     "inquirer": "7.0.0",
     "lodash": "^4.17.15",
     "marked": "^0.7.0",
