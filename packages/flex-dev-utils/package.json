--- conflicted
+++ resolved
@@ -1,10 +1,6 @@
 {
   "name": "flex-dev-utils",
-<<<<<<< HEAD
   "version": "4.1.2-alpha.0",
-=======
-  "version": "3.13.2",
->>>>>>> 1915c875
   "description": "Common development utility for creating a Flex plugin",
   "keywords": [
     "flex",
@@ -44,13 +40,9 @@
     "axios-mock-adapter": "^1.17.0",
     "copy-template-dir": "^1.4.0",
     "execa": "^2.1.0",
-<<<<<<< HEAD
     "globby": "^11.0.0",
     "flex-plugins-utils-logger": "^0.3.1",
-=======
     "flex-plugins-utils-exception": "^0.4.1",
-    "flex-plugins-utils-logger": "^0.2.1",
->>>>>>> 1915c875
     "inquirer": "7.0.0",
     "lodash": "^4.17.15",
     "marked": "^0.7.0",
