<<<<<<< HEAD
import { AppPackageJson, readAppPackageJson } from '../fs';
import logger from '../logger';

export default class FlexPluginError extends Error {
  private readonly pkg: AppPackageJson | null;
=======
import { TwilioError } from 'flex-plugins-utils-exception';
import { PackageJson, readPackageJson } from '../fs';
import logger from '../logger';

export default class FlexPluginError extends TwilioError {
  private readonly pkg: PackageJson | null;
>>>>>>> 1915c875

  constructor(msg?: string) {
    super(msg);

    try {
      this.pkg = readAppPackageJson();
    } catch (e) {
      this.pkg = null;
    }

    Object.setPrototypeOf(this, FlexPluginError.prototype);
  }

  public print = () => {
    logger.error(this.message);
  }

  public details = () => {
    const headline = logger.coloredStrings.headline;
    if (this.pkg) {
      const deps = this.pkg.dependencies;
      const names = [
        'flex-plugin',
        'flex-plugin-scripts',
      ];

      logger.newline();
      logger.info(`Your plugin ${this.pkg.name} is using the following versions:`);
      logger.newline();
      names.forEach((name) => logger.info(`\t ${headline(`"${name}": "${deps[name]}"`)}`));
      logger.newline();
    }
  }
}<|MERGE_RESOLUTION|>--- conflicted
+++ resolved
@@ -1,17 +1,9 @@
-<<<<<<< HEAD
+import { TwilioError } from 'flex-plugins-utils-exception';
 import { AppPackageJson, readAppPackageJson } from '../fs';
 import logger from '../logger';
 
-export default class FlexPluginError extends Error {
+export default class FlexPluginError extends TwilioError {
   private readonly pkg: AppPackageJson | null;
-=======
-import { TwilioError } from 'flex-plugins-utils-exception';
-import { PackageJson, readPackageJson } from '../fs';
-import logger from '../logger';
-
-export default class FlexPluginError extends TwilioError {
-  private readonly pkg: PackageJson | null;
->>>>>>> 1915c875
 
   constructor(msg?: string) {
     super(msg);
