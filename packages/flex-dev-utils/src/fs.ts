--- conflicted
+++ resolved
@@ -43,16 +43,14 @@
 // Get working directory
 export const getCwd = () => internalCwd;
 
-<<<<<<< HEAD
 // Read plugins.json from Twilio CLI
 export const readPluginsJson = () => readJsonFile<CLIFlexConfiguration>(getPaths().cli.pluginsJsonPath);
 
 // Write to json file
 export const writeJSONFile = (pth: string, obj: object) => fs.writeFileSync(pth, JSON.stringify(obj, null, 2));
-=======
+
 // The core cwd is the working directory of core packages such as flex-plugin-scripts and flex-plugin
 export const getCoreCwd = () => internalCoreCwd;
->>>>>>> c8eaa8f6
 
 // The OS root directory
 const rootDir = os.platform() === 'win32' ? getCwd().split(path.sep)[0] : '/';
