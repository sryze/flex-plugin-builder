import fs from 'fs';
import * as path from 'path';
import globby from 'globby';
import os from 'os';
import mkdirp from 'mkdirp';
<<<<<<< HEAD
import tmp from 'tmp';
=======
import tmp, { DirResult as TmpDirResult } from 'tmp';
>>>>>>> fe6acdec
import { promisify } from 'util';
import rimRaf from 'rimraf';

export interface PackageJson {
  name: string;
  version: string;
  dependencies: Record<string, string>;
}

export interface AppPackageJson extends PackageJson {
  dependencies: {
    'flex-plugin': string;
    'flex-plugin-scripts': string;
  };
}

export default fs;

// Working directory
const cwd = fs.realpathSync(process.cwd());

// The OS root directory
const rootDir = os.platform() === 'win32' ? process.cwd().split(path.sep)[0] : '/';

// Promise version of {@link copyTempDir}
// tslint:disable-next-line
const promiseCopyTempDir = promisify(require('copy-template-dir'));

// Node directory
const nodeModulesPath = path.join(process.cwd(), 'node_modules');

/**
 * Checks the provided array of files exist
 *
 * @param files the files to check that they exist
 */
export const checkFilesExist = (...files: string[]) => {
  return files
    .map(fs.existsSync)
    .every((resp) => resp);
};

/**
 * Gets package.json path
 */
export const getPackageJsonPath = (forModule: boolean = false) => path.join(process.cwd(), 'package.json');

/**
 * Updates the package.json version field
 *
 * @param version the new version
 */
export const updateAppVersion = (version: string) => {
  const packageJson = readAppPackageJson();
  packageJson.version = version;

  fs.writeFileSync(getPackageJsonPath(), JSON.stringify(packageJson, null, 2));
};

/**
 * Reads app package.json from the rootDir.
 */
export const readAppPackageJson = (): AppPackageJson => {
  return readPackageJson(getPackageJsonPath()) as AppPackageJson;
}

/**
 * Reads a JSON file
 *
 * @param filePath   the file path to read
 */
export const readPackageJson = (filePath: string): PackageJson => {
  return JSON.parse(fs.readFileSync(filePath, 'utf8'));
};

/**
 * Returns the package.json version field of the package
 * @param name  the package
 */
/* istanbul ignore next */
export const getPackageVersion = (name: string) => {
  const installedPath = resolveRelative(nodeModulesPath, name, 'package.json');

  return readPackageJson(installedPath).version;
}


/**
 * Finds the closest up file relative to dir
 *
 * @param dir   the directory
 * @param file  the file to look for
 */
export const findUp = (dir: string, file: string): string => {
  const resolved = path.resolve(dir);

  if (resolved === rootDir) {
    throw new Error(`Reached OS root directory without finding ${file}`);
  }

  const filePath = path.join(resolved, file);
  if (fs.existsSync(filePath)) {
    return filePath;
  }

  return findUp(path.resolve(resolved, '..'), file);
};

/**
 * Reads the file
 * @param filePath  the file path
 */
export const readFileSync = (filePath: string): string => fs.readFileSync(filePath, 'utf8');

/**
 * mkdir -p wrapper
 */
export const mkdirpSync = mkdirp.sync;

/**
 * Copies a template by applying the variables
 *
 * @param source    the source
 * @param target    the target
 * @param variables the variables
 */
/* istanbul ignore next */
export const copyTemplateDir = (source: string, target: string, variables: object) => {
  return promiseCopyTempDir(source, target, variables);
};

/**
 * Create a tmp directory
 */
export const tmpDirSync = tmp.dirSync;

/**
 * rm -rf sync script
 */
export const rmRfSync = rimRaf.sync;

/**
 * Returns the version of the dependency that is installed in node_modules
 * @param pkgName  the package name
 * @return the version of the package installed
 */
/* istanbul ignore next */
export const getDependencyVersion = (pkgName: string) => {
  return require(path.join(nodeModulesPath, pkgName, 'package.json')).version;
};

/**
 * Builds path relative to cwd
 * @param paths  the paths
 */
export const resolveCwd = (...paths: string[]) => resolveRelative(cwd, ...paths);

/**
 * Builds path relative to the given dir
 * @param dir   the dir
 * @param paths the paths
 */
export const resolveRelative = (dir: string, ...paths: string[]) => {
  if (paths.length === 0) {
    return dir;
  }

  const lastElement = paths[paths.length - 1];
  // Check if last element is an extension
  if (lastElement.charAt(0) !== '.') {
    return path.join(dir, ...paths);
  }

  // Only one entry as extension
  if (paths.length === 1) {
    return path.join(`${dir}${lastElement}`);
  }
  const secondLastElement = paths[paths.length - 2];
  const remainder = paths.slice(0, paths.length - 2);

  return path.join(dir, ...[...remainder, `${secondLastElement}${lastElement}`]);
};

/**
 * Finds globs in the src directory
 * @param patterns the patterns
 */
export const findGlobs = (...patterns: string[]) => {
  // TODO: move paths from flex-plugin-scripts into here and use it here too
  return findGlobsIn(path.join(process.cwd(), 'src'), ...patterns);
};

/**
 * Finds globs in any cwd directory
 * @param dir     the cwd to check for patterns
 * @param patterns the patterns
 */
export const findGlobsIn = (dir: string, ...patterns: string[]) => {
  return globby.sync(patterns, { cwd: dir });
};

export { DirResult as TmpDirResult } from 'tmp';<|MERGE_RESOLUTION|>--- conflicted
+++ resolved
@@ -3,11 +3,7 @@
 import globby from 'globby';
 import os from 'os';
 import mkdirp from 'mkdirp';
-<<<<<<< HEAD
 import tmp from 'tmp';
-=======
-import tmp, { DirResult as TmpDirResult } from 'tmp';
->>>>>>> fe6acdec
 import { promisify } from 'util';
 import rimRaf from 'rimraf';
 
