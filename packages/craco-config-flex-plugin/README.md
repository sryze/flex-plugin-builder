--- conflicted
+++ resolved
@@ -12,15 +12,9 @@
 
 ## Usage
 
-<<<<<<< HEAD
 To add custom `jest` or `webpack` configuration, you can provide `jest.config.js` and `webpack.config.js`. If these files exist in the root directory, then your configuration is merged into the default configuration; e.g. `merge(defaultConfig, yourConfig)`.
 
-For more control over the configuration, you can edit the `craco.config.js`. You will need to use `craco.config.js` if you need to append changes to the configuration, as opposed to replacing a key completely. For example, to append a new webpack plugin, use config.plugins.push(newPlugin) within your craco.config.js file. Please visit [craco documentation](https://github.com/sharegate/craco/tree/master/packages/craco#configuration-overview) for more information.
-=======
-To add custom `jest` or `webpack` configuration, you can provide `jest.config.js` and `webpack.config.js`. If these files exist in the root directory, then your configuration is merged into the default configuration; i.e. `merge(defaultConfig, yourConfig)`.
-
-For more control over the configuration, you can edit the `craco.config.js`. You will need to use `craco.config.js` if you need to append changes to the configuration, as opposed to replace a key completely. For example, if you need to append a plugin, you will need to use `craco.config.js` and do `config.plugins.push(anotherPlugin)`. Please visit [craco documentation](https://github.com/sharegate/craco/tree/master/packages/craco#configuration-overview) for more information.
->>>>>>> c6faf0b9
+For more control over the configuration, you can edit the `craco.config.js`. You will need to use `craco.config.js` if you need to append changes to the configuration, as opposed to replacing a key completely. For example, to append a new webpack plugin, use `config.plugins.push(newPlugin)` within your `craco.config.js` file. Please visit [craco documentation](https://github.com/sharegate/craco/tree/master/packages/craco#configuration-overview) for more information.
 
 ## Contributing
 
