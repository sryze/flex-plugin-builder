{
  "lerna": "3.20.2",
  "packages": [
    "packages/*"
  ],
<<<<<<< HEAD
  "version": "4.0.3-alpha.0"
=======
  "command": {
    "publish": {
      "ignoreChanges": [
        "packages/craco-config-flex-plugin/package-lock.json",
        "packages/create-flex-plugin/package-lock.json",
        "packages/flex-dev-utils/package-lock.json",
        "packages/flex-plugin-scripts/package-lock.json",
        "packages/flex-plugin/package-lock.json",
        "package-lock.json"
      ]
    }
  },
  "version": "3.7.0"
>>>>>>> 74f669e4
}<|MERGE_RESOLUTION|>--- conflicted
+++ resolved
@@ -3,9 +3,6 @@
   "packages": [
     "packages/*"
   ],
-<<<<<<< HEAD
-  "version": "4.0.3-alpha.0"
-=======
   "command": {
     "publish": {
       "ignoreChanges": [
@@ -18,6 +15,5 @@
       ]
     }
   },
-  "version": "3.7.0"
->>>>>>> 74f669e4
+  "version": "4.0.3-alpha.0"
 }